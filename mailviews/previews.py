--- conflicted
+++ resolved
@@ -13,11 +13,6 @@
 from django.apps import apps as app_registry
 from django.core.urlresolvers import reverse
 from django.http import Http404
-<<<<<<< HEAD
-from django.shortcuts import render, redirect
-from django.utils.datastructures import SortedDict
-from django.utils.importlib import import_module
-=======
 from django.shortcuts import render
 
 try:
@@ -30,7 +25,6 @@
 except ImportError:
     from django.utils.importlib import import_module
 
->>>>>>> e3f4adbe
 from django.utils.module_loading import module_has_submodule
 
 
