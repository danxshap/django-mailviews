--- conflicted
+++ resolved
@@ -1,11 +1,7 @@
-<<<<<<< HEAD
-from django.conf.urls import patterns, url
-=======
 try:
     from django.conf.urls import include, patterns, url
 except ImportError:
     from django.conf.urls.defaults import include, patterns, url
->>>>>>> e3f4adbe
 
 from mailviews.previews import autodiscover, site
 
